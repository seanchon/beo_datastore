import argparse
import os
import sys

import django
from django.core.management import call_command

# set up Django environment
sys.path.append(os.path.join(os.path.dirname(os.path.abspath(__file__)), ".."))
os.environ.setdefault("DJANGO_SETTINGS_MODULE", "beo_datastore.settings")
django.setup()

from beo_datastore.libs.fixtures import (
    load_base_fixtures_and_intervalframes,
    load_all_fixtures_and_intervalframes,
)


def parse_arguments():
    parser = argparse.ArgumentParser(
        description=(
            """
            Initialize dev environment.

            1. stash local changes
            2. upgrade pip packages
            3. reset database
            4. apply migrations
            5. load seed data
            """
        )
    )
    parser.add_argument(
        "--reset", action="store_true", dest="reset", help="recreate database"
    )
    parser.add_argument(
        "--flush",
        action="store_true",
        dest="flush",
        help="empties but does not delete database",
    )
    parser.add_argument(
        "--seed", action="store_true", dest="seed", help="seed database"
    )
    parser.add_argument(
        "--openei",
        action="store_true",
        dest="open_ei",
        help="import OpenEI data",
    )
    parser.add_argument(
<<<<<<< HEAD
        "--fuel-switching",
        action="store_true",
        dest="fuel_switching",
        help="seed fuel switching configurations and strategies",
=======
        "--openei-buildings",
        action="store_true",
        dest="open_ei_buildings",
        help="import OpenEI building profiles for fuel switching simulations",
>>>>>>> 702bb279
    )
    parser.add_argument(
        "--lse",
        action="store_true",
        dest="add_load_serving_entities",
        help="ingest load service entities",
    )
    return parser.parse_args()


def load_open_ei_reference_meters(state: str = "CA") -> None:
    call_command(
        "runscript",
        "load.openei.scripts.ingest_reference_meters",
        "--script-args",
        state,
    )


def load_open_ei_utility_rates(
    utility_name: str = "Pacific Gas & Electric Co",
) -> None:
    call_command(
        "runscript",
        "cost.utility_rate.scripts.ingest_openei_utility_rates",
        "--script-args",
        utility_name,
    )


<<<<<<< HEAD
def seed_fuel_switching() -> None:
    call_command(
        "runscript",
        "der.simulation.scripts.seed_fuel_switching",
=======
def load_open_ei_building_profiles() -> None:
    call_command(
        "runscript",
        "der.simulation.scripts.seed_openei_building_profiles",
>>>>>>> 702bb279
    )


def add_load_serving_entities() -> None:
    call_command(
        "runscript",
        "scripts.ingest_load_serving_entities",
        "--silent",
    )


if __name__ == "__main__":
    args = parse_arguments()

    # Drops and recreates the database, closing any active database sessions
    # prior to doing so.
    if args.reset:
        call_command("reset_db", "--close-sessions")
    # Empties the database tables but does not drop the database. This will
    # keep the current migration status
    elif args.flush:
        call_command("flush")

    # Runs the migrations. If the database has not been reset this has no effect
    call_command("migrate")

    # Loads seed data
    if args.seed:
        load_all_fixtures_and_intervalframes()
    # Loads OpenEI data
    if args.open_ei:
        load_base_fixtures_and_intervalframes()
        load_open_ei_reference_meters()
        load_open_ei_utility_rates()
    # LoadOpenEI Building Profiles
<<<<<<< HEAD
    if args.fuel_switching:
        seed_fuel_switching()
=======
    if args.open_ei_buildings:
        load_open_ei_building_profiles()
>>>>>>> 702bb279
    # Loads basic data
    if not args.seed and not args.open_ei:
        load_base_fixtures_and_intervalframes()
    if args.add_load_serving_entities:
        add_load_serving_entities()<|MERGE_RESOLUTION|>--- conflicted
+++ resolved
@@ -49,17 +49,10 @@
         help="import OpenEI data",
     )
     parser.add_argument(
-<<<<<<< HEAD
         "--fuel-switching",
         action="store_true",
         dest="fuel_switching",
         help="seed fuel switching configurations and strategies",
-=======
-        "--openei-buildings",
-        action="store_true",
-        dest="open_ei_buildings",
-        help="import OpenEI building profiles for fuel switching simulations",
->>>>>>> 702bb279
     )
     parser.add_argument(
         "--lse",
@@ -90,17 +83,10 @@
     )
 
 
-<<<<<<< HEAD
 def seed_fuel_switching() -> None:
     call_command(
         "runscript",
         "der.simulation.scripts.seed_fuel_switching",
-=======
-def load_open_ei_building_profiles() -> None:
-    call_command(
-        "runscript",
-        "der.simulation.scripts.seed_openei_building_profiles",
->>>>>>> 702bb279
     )
 
 
@@ -135,14 +121,9 @@
         load_base_fixtures_and_intervalframes()
         load_open_ei_reference_meters()
         load_open_ei_utility_rates()
-    # LoadOpenEI Building Profiles
-<<<<<<< HEAD
+    # Create Fuel-Switching configurations and load OpenEI Building Profiles
     if args.fuel_switching:
         seed_fuel_switching()
-=======
-    if args.open_ei_buildings:
-        load_open_ei_building_profiles()
->>>>>>> 702bb279
     # Loads basic data
     if not args.seed and not args.open_ei:
         load_base_fixtures_and_intervalframes()
